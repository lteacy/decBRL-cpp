--- conflicted
+++ resolved
@@ -134,11 +134,7 @@
 </div><!-- fragment --></div><!-- contents -->
 <!-- start footer part -->
 <hr class="footer"/><address class="footer"><small>
-<<<<<<< HEAD
-Generated on Wed Aug 15 2012 16:16:32 for DecBRL by &#160;<a href="http://www.doxygen.org/index.html">
-=======
-Generated on Mon Aug 13 2012 16:52:28 for DecBRL by &#160;<a href="http://www.doxygen.org/index.html">
->>>>>>> c4ac52ca
+Generated on Wed Aug 15 2012 16:17:44 for DecBRL by &#160;<a href="http://www.doxygen.org/index.html">
 <img class="footer" src="doxygen.png" alt="doxygen"/>
 </a> 1.8.1.2
 </small></address>
